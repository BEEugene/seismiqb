""" Utility functions. """
import numpy as np
import pandas as pd
import segyio
from tqdm import tqdm
from skimage.measure import label, regionprops
from numba import njit, types
from numba.typed import Dict
import matplotlib.pyplot as plt


FILL_VALUE = -999
FILL_VALUE_A = -999999


def make_subcube(path, geometry, path_save, i_range, x_range):
    """ Make subcube from .sgy cube by removing some of its first and
    last ilines and xlines.

    Notes
    -----
    Common use of this function is to remove not fully filled slices of .sgy cubes.

    Parameters
    ----------
    path : str
        Location of original .sgy cube.

    geometry : SeismicGeometry
        Infered information about original cube.

    path_save : str
        Place to save subcube.

    i_range : array-like
        Ilines to include in subcube.

    x_range : array-like
        Xlines to include in subcube.
    """

    i_low, i_high = i_range[0], i_range[-1]
    x_low, x_high = x_range[0], x_range[-1]

    with segyio.open(path, 'r', strict=False) as src:
        src.mmap()
        spec = segyio.spec()
        spec.sorting = int(src.sorting)
        spec.format = int(src.format)
        spec.samples = range(geometry.depth)
        spec.ilines = geometry.ilines[i_low:i_high]
        spec.xlines = geometry.xlines[x_low:x_high]

        with segyio.create(path_save, spec) as dst:
            # Copy all textual headers, including possible extended
            for i in range(1 + src.ext_headers):
                dst.text[i] = src.text[i]

            c = 0
            for il_ in tqdm(spec.ilines):
                for xl_ in spec.xlines:
                    tr_ = geometry.il_xl_trace[(il_, xl_)]
                    dst.header[c] = src.header[tr_]
                    dst.header[c][segyio.TraceField.FieldRecord] = il_
                    dst.header[c][segyio.TraceField.TRACE_SEQUENCE_FILE] = il_

                    dst.header[c][segyio.TraceField.TraceNumber] = xl_ - geometry.xlines_offset
                    dst.header[c][segyio.TraceField.TRACE_SEQUENCE_LINE] = xl_ - geometry.xlines_offset
                    dst.trace[c] = src.trace[tr_]
                    c += 1
            dst.bin = src.bin
            dst.bin = {segyio.BinField.Traces: c}

    # Check that repaired cube can be opened in 'strict' mode
    with segyio.open(path_save, 'r', strict=True) as _:
        pass


def convert_point_cloud(path, path_save, names=None, order=None, transform=None):
    """ Change set of columns in file with point cloud labels.
    Usually is used to remove redundant columns.

    Parameters
    ----------
    path : str
        Path to file to convert.

    path_save : str
        Path for the new file to be saved to.

    names : str or sequence of str
        Names of columns in the original file. Default is Petrel's export format, which is
        ('_', '_', 'iline', '_', '_', 'xline', 'cdp_x', 'cdp_y', 'height'), where `_` symbol stands for
        redundant keywords like `INLINE`.

    order : str or sequence of str
        Names and order of columns to keep. Default is ('iline', 'xline', 'height').
    """
    #pylint: disable=anomalous-backslash-in-string
    names = names or ['_', '_', 'iline', '_', '_', 'xline',
                      'cdp_x', 'cdp_y', 'height']
    order = order or ['iline', 'xline', 'height']

    names = [names] if isinstance(names, str) else names
    order = [order] if isinstance(order, str) else order

    df = pd.read_csv(path, sep='\s+', names=names, usecols=set(order))
    df.dropna(inplace=True)

    if 'iline' in order and 'xline' in order:
        df.sort_values(['iline', 'xline'], inplace=True)

    data = df.loc[:, order]
    if transform:
        data = data.apply(transform)
    data.to_csv(path_save, sep=' ', index=False, header=False)


def read_point_cloud(paths, names=None, order=None, **kwargs):
    """ Read point cloud of labels from files using pandas.

    Parameters
    ----------
    paths : str or tuple or list
        array-like of paths to files containing point clouds (table of floats with several columns).
    names : sequence
        sequence of column names in files.
    order : array-like
        specifies the order of columns to keep in the resulting array.
    **kwargs
        additional keyword-arguments of pandas parser.

    Returns
    -------
    ndarray
        resulting point-cloud. First three columns contain (iline, xline, height) while the last one stores
        horizon number.
    """
    #pylint: disable=anomalous-backslash-in-string
    paths = [paths] if isinstance(paths, str) else paths

    # default params of pandas-parser
    names = names or ['iline', 'xline', 'height']
    order = order or ['iline', 'xline', 'height']

    # read point clouds
    point_clouds = []
    for ix, path in enumerate(paths):
        cloud = pd.read_csv(path, sep='\s+', names=names, usecols=set(order), **kwargs)

        temp = np.hstack([cloud.loc[:, order].values,
                          np.ones((cloud.shape[0], 1)) * ix])
        point_clouds.append(temp)
    point_cloud = np.concatenate(point_clouds)
    return np.rint(point_cloud).astype(np.int64)


@njit
def _filter_point_cloud(point_cloud, zero_matrix, ilines_offset, xlines_offset):
    """ Remove entries corresponding to zero traces.

    Parameters
    ----------
    point_cloud : ndarray
        Point cloud with labels.

    zero_matrix : ndarray
        Matrix of (n_ilines, n_xlines) shape with 1 on positions of zero-traces.

    ilines_offset, xlines_offset : int
        Offsets of numeration.
    """
    #pylint: disable=consider-using-enumerate
    mask = np.ones(len(point_cloud), dtype=np.int32)

    for i in range(len(point_cloud)):
        il, xl = point_cloud[i, 0], point_cloud[i, 1]
        if zero_matrix[il-ilines_offset, xl-xlines_offset] == 1:
            mask[i] = 0
    return point_cloud[mask == 1, :]


def make_labels_dict(point_cloud):
    """ Make labels-dict using cloud of points.

    Parameters
    ----------
    point_cloud : array
        array `(n_points, 4)`, contains point cloud of labels in format `(x, y, z, horizon_number)`.

    Returns
    -------
    numba.Dict
        dict of labels `{(x, y): [z_1, z_2, ...]}`.
    """
    # round and cast
    point_cloud = np.rint(point_cloud).astype(np.int64)
    max_count = point_cloud[-1, -1] + 1

    # make typed Dict
    key_type = types.Tuple((types.int64, types.int64))
    value_type = types.int64[:]
    labels = Dict.empty(key_type, value_type)

    @njit
    def fill_labels(labels, point_cloud, max_count):
        """ Fill in labels-dict.
        """
        for i in range(len(point_cloud)):
            il, xl = point_cloud[i, :2]
            if labels.get((il, xl)) is None:
                labels[(il, xl)] = np.full((max_count, ), FILL_VALUE, np.int64)

            idx = int(point_cloud[i, 3])
            labels[(il, xl)][idx] = point_cloud[i, 2]

    fill_labels(labels, point_cloud, max_count)
    return labels


@njit
def _filter_labels(labels, zero_matrix, ilines_offset, xlines_offset):
    """ Remove (inplace) keys from labels dictionary according to zero_matrix.

    Parameters
    ----------
    labels : dict
        Dictionary with keys in (iline, xline) format.

    zero_matrix : ndarray
        Matrix of (n_ilines, n_xlines) shape with 1 on positions of zero-traces.

    ilines_offset, xlines_offset : int
        Offsets of numeration.
    """
    n_zeros = int(np.sum(zero_matrix))
    if n_zeros > 0:
        c = 0
        to_remove = np.zeros((n_zeros, 2), dtype=np.int64)

        for il, xl in labels.keys():
            if zero_matrix[il - ilines_offset, xl - xlines_offset] == 1:
                to_remove[c, 0] = il
                to_remove[c, 1] = xl
                c = c + 1

        for i in range(c):
            key = (to_remove[i, 0], to_remove[i, 1])
            if key in labels: # for some reason that is necessary
                labels.pop(key)

@njit
def create_mask(ilines_, xlines_, hs_,
                il_xl_h, ilines_offset, xlines_offset, geom_depth,
                mode, width, n_horizons=-1):
    """ Jit-accelerated function for fast mask creation from point cloud data stored in numba.typed.Dict.
    This function is usually called inside SeismicCropBatch's method `load_masks`.
    """
    #pylint: disable=line-too-long, too-many-nested-blocks, too-many-branches
    mask = np.zeros((len(ilines_), len(xlines_), len(hs_)))
    selected_idx = False
    for i, iline_ in enumerate(ilines_):
        for j, xline_ in enumerate(xlines_):
            il_, xl_ = iline_ + ilines_offset, xline_ + xlines_offset
            if il_xl_h.get((il_, xl_)) is None:
                continue
            m_temp = np.zeros(geom_depth)
            if mode == 'horizon':
                heights = il_xl_h[(il_, xl_)]
                if not selected_idx:
                    filtered_idx = np.array([idx for idx, height_ in enumerate(heights)
                                             if height_ != FILL_VALUE])
                    filtered_idx = np.array([idx for idx in filtered_idx
                                             if heights[idx] > hs_[0] and heights[idx] < hs_[-1]])
                    if len(filtered_idx) == 0:
                        continue
                    if n_horizons != -1 and len(filtered_idx) >= n_horizons:
                        filtered_idx = np.random.choice(filtered_idx, replace=False, size=n_horizons)
                        selected_idx = True
                for idx in filtered_idx:
                    _height = heights[idx]
                    if width == 0:
                        m_temp[_height] = 1
                    else:
                        m_temp[max(0, _height - width):min(_height + width, geom_depth)] = 1
            elif mode == 'stratum':
                current_col = 1
                start = 0
                sorted_heights = sorted(il_xl_h[(il_, xl_)])
                for height_ in sorted_heights:
                    if height_ == FILL_VALUE:
                        height_ = start
                    if start > hs_[-1]:
                        break
                    m_temp[start:height_ + 1] = current_col
                    start = height_ + 1
                    current_col += 1
                    m_temp[sorted_heights[-1] + 1:min(hs_[-1] + 1, geom_depth)] = current_col
            else:
                raise ValueError('Mode should be either `horizon` or `stratum`')
            mask[i, j, :] = m_temp[hs_]
    return mask

def _get_horizons(mask, threshold, averaging, transforms, separate=False):
    """ Compute horizons from a mask.
    """
    mask_ = np.zeros_like(mask, np.int32)
    mask_[mask >= threshold] = 1

    # get regions
    labels = label(mask_)
    regions = regionprops(labels)

    # make horizons-structure
    horizons = dict() if not separate else []
    for n_horizon, region in enumerate(regions):
        if separate:
            horizons.append(dict())

        # compute horizon-height for each inline-xline
        coords = region.coords
        coords = pd.DataFrame(coords, columns=['iline', 'xline', 'height'])
        horizon_ = getattr(coords.groupby(['iline', 'xline']), averaging)()

        # separate the columns
        ilines = horizon_.index.get_level_values('iline').values
        xlines = horizon_.index.get_level_values('xline').values
        heights = horizon_.values

        # transform each column
        ilines_ = transforms[0](ilines)
        xlines_ = transforms[1](xlines)
        heights_ = np.ravel(transforms[2](heights))

        if separate:
            for key, h in zip(zip(ilines_, xlines_), heights_):
                horizons[n_horizon][key] = [h]
        else:
            for key, h in zip(zip(ilines_, xlines_), heights_):
                if key in horizons:
                    horizons[key].append(h)
                else:
                    horizons[key] = [h]
    return horizons


def dump_horizon(horizon, geometry, path_save, idx=None, offset=1):
    """ Save horizon in a point cloud format.

    Parameters
    ----------
    horizon : dict
        Mapping from pairs (iline, xline) to height.

    geometry : SeismicGeometry
        Information about cube

    path_save : str
        Path for the horizon to be saved to.

    offset : int, float
        Shift horizont before applying inverse transform.
        Usually is used to take into account different numeration bases:
        Petrel uses 1-based numeration, whilst Python uses 0-based numberation.
    """
    ixh = []
    for (i, x), h in horizon.items():
        if idx is not None:
            h = h[idx]
        ixh.append([i, x, h])
    ixh = np.asarray(ixh)

    ixh[:, -1] = (ixh[:, -1] + offset) * geometry.sample_rate + geometry.delay

    df = pd.DataFrame(ixh, columns=['iline', 'xline', 'height'])
    df.sort_values(['iline', 'xline'], inplace=True)
    df.to_csv(path_save, sep=' ', columns=['iline', 'xline', 'height'],
              index=False, header=False)


def compare_horizons(dict_1, dict_2, printer=print, plot=False, sample_rate=1, offset=0):
    """ Compare two horizons in dictionary format.

    Parameters
    ----------
    dict_1, dict_2 : dict
        Mappings from (iline, xline) to heights. Value can be either array or one number.

    printer : callable
        Function to output results with, for example `print` or `log.info`.

    plot : bool
        Whether to plot histogram of errors.

    sample_rate : number
        Frequency of taking measures. Used to normalize 5ms window.

    offset : number
        Value to shift horizon up. Can be used to take into account different counting bases.
    """
    differences = []
    not_present_1, not_present_2 = 0, 0
    vals_1, vals_2 = [], []

    for key, val_1 in dict_1.items():
        try:
            val_1 = val_1[0]
        except IndexError:
            pass

        val_2 = dict_2.get(key)
        if val_2 is not None:
            diff_ = abs(val_2 - val_1 - offset)
            idx = np.argmin(diff_)
            diff = diff_[idx]
            differences.append(diff)

            vals_1.append(val_1)
            vals_2.append(val_2[idx])
        else:
            not_present_1 += 1

    for key, val_2 in dict_2.items():
        if dict_1.get(key) is None:
            not_present_2 += 1

    printer('First horizont length:                    {}'.format(len(dict_1)))
    printer('Second horizont length:                   {}'.format(len(dict_2)))
    printer('Mean value/std of error:                  {:8.7} / {:8.7}' \
            .format(np.mean(differences), np.std(differences)))
    printer('Number in 5 ms window:                    {}' \
            .format(np.sum(np.array(differences) <= 5/sample_rate)))
    printer('Rate in 5 ms window:                      {:8.7}' \
            .format(np.sum(np.array(differences) <= 5/sample_rate) / len(differences)))

    printer('Average height of FIRST horizont:         {:8.7}'.format(np.mean(vals_1)))
    printer('Average height of SECOND horizont:        {:8.7}'.format(np.mean(vals_2)))

    printer('In the FIRST, but not in the SECOND:      {}'.format(not_present_1))
    printer('In the SECOND, but not in the FIRST:      {}'.format(not_present_2))
    printer('\n\n')

    if plot:
        plt.title('Distribution of errors', fontdict={'fontsize': 15})
        _ = plt.hist(differences, bins=100)



@njit
def count_nonfill(array):
    """ Jit-accelerated function to count non-fill elements. """
    count = 0
    for i in array:
        if i != FILL_VALUE:
            count += 1
    return count


@njit
def aggregate(array_crops, array_grid, crop_shape, predict_shape, order):
    """ Jit-accelerated function to glue together crops according to grid.
    At positions, where different crops overlap, only the maximum value is saved.
    This function is usually called inside SeismicCropBatch's method `assemble_crops`.
    """
    #pylint: disable=assignment-from-no-return
    total = len(array_grid)
    background = np.zeros(predict_shape)

    for i in range(total):
        il, xl, h = array_grid[i, :]
        il_end = min(background.shape[0], il+crop_shape[0])
        xl_end = min(background.shape[1], xl+crop_shape[1])
        h_end = min(background.shape[2], h+crop_shape[2])

        crop = np.transpose(array_crops[i], order)
        crop = crop[:(il_end-il), :(xl_end-xl), :(h_end-h)]
        previous = background[il:il_end, xl:xl_end, h:h_end]
        background[il:il_end, xl:xl_end, h:h_end] = np.maximum(crop, previous)
    return background


@njit(parallel=True)
def round_to_array(values, ticks):
    """ Jit-accelerated function to round values from one array to the
    nearest value from the other in a vectorized fashion. Faster than numpy version.

    Parameters
    ----------
    values : array-like
        Array to modify.

    ticks : array-like
        Values to cast to. Must be sorted in the ascending order.

    Returns
    -------
    array-like
        Array with values from `values` rounded to the nearest from corresponding entry of `ticks`.
    """
    for i, p in enumerate(values):
        ticks_ = ticks[i]
        if p <= ticks_[0]:
            values[i] = ticks_[0]
        elif p >= ticks_[-1]:
            values[i] = ticks_[-1]
        else:
            ix = np.searchsorted(ticks_, p)

            if abs(ticks_[ix] - p) <= abs(ticks_[ix-1] - p):
                values[i] = ticks_[ix]
            else:
                values[i] = ticks_[ix-1]
    return values

@njit
def update_minmax(array, val_min, val_max, matrix, il, xl, ilines_offset, xlines_offset):
    """ Get both min and max values in just one pass through array.
    Simultaneously updates (inplace) matrix if the trace is filled with zeros.
    """
    maximum = array[0]
    minimum = array[0]
    for i in array[1:]:
        if i > maximum:
            maximum = i
        elif i < minimum:
            minimum = i

    if (minimum == 0) and (maximum == 0):
        matrix[il - ilines_offset, xl - xlines_offset] = 1

    if minimum < val_min:
        val_min = minimum
    if maximum > val_max:
        val_max = maximum

    return val_min, val_max, matrix

<<<<<<< HEAD


def labels_to_depth_map(labels, geom, labels_idx=0, offset=0):
    """ Converts labels-dictionary to matrix of depths.

    Parameters
    ----------
    labels : dict
        Labeled horizon.

    labels_idx : int
        Index of item inside `labels` values.

    offset : number
        Value to add to each entry in matrix.
    """
    @njit
    def _labels_to_depth_map(labels, i_offset, x_offset, i_len, x_len, labels_idx=0, offset=0):
        depth_map = np.full((i_len, x_len), FILL_VALUE_A)

        for il in range(i_len):
            for xl in range(x_len):
                key = (il+i_offset, xl+x_offset)
                value = labels.get(key)
                if value is not None:
                    h = value[labels_idx]
                    if h != FILL_VALUE:
                        h += int(np.rint(offset))
                        depth_map[il, xl] = h
        return depth_map

    return _labels_to_depth_map(labels, geom.ilines_offset, geom.xlines_offset,
                                geom.ilines_len, geom.xlines_len,
                                labels_idx, offset)


def depth_map_to_labels(depth_map, geom, labels=None, labels_idx=0):
    """ Converts matrix of depths back into dictionary.
    Can also be used to replace dictionary values with updated ones.

    Parameters
    ----------
    depth_map : array
        Matrix of depths.

    labels : dict, optional
        If None, then new numba dictionary is created.
        If dict, then values are written into that dict.

    labels_idx : int
        Index of value to replace in passed `labels`.
    """
    key_type = types.Tuple((types.int64, types.int64))
    value_type = types.int64[:]
    max_count = len(list(labels.values())) if labels else 1
    labels_idx = labels_idx if labels else 0
    labels = labels or Dict.empty(key_type, value_type)

    @njit
    def _depth_map_to_labels(depth_map, i_offset, x_offset, labels, labels_idx, max_count):
        i_len, x_len = depth_map.shape

        for il in range(i_len):
            for xl in range(x_len):
                key = (il+i_offset, xl+x_offset)
                value = depth_map[il, xl]
                if labels.get(key) is None:
                    labels[key] = np.full((max_count, ), FILL_VALUE, np.int64)
                labels[key][labels_idx] = value
        return labels

    return _depth_map_to_labels(depth_map, geom.ilines_offset, geom.xlines_offset, labels, labels_idx, max_count)


def get_cube_values(labels, geom, labels_idx=0, window=3, offset=0, scale=False):
    """ Get values from the cube along the horizon.

    Parameters
    ----------
    labels : dict
        Labeled horizon.

    labels_idx : int
        Index of item inside `labels` values.

    window : int
        Width of data to cut.

    offset : int
        Value to add to each entry in matrix.

    scale : bool, callable
        If bool, then values are scaled to [0, 1] range.
        If callable, then it is applied to iline-oriented slices of data from the cube.
    """
    low = window // 2
    high = max(window - low, 0)

    h5py_cube = geom.h5py_file['cube']
    i_offset, x_offset = geom.ilines_offset, geom.xlines_offset
    i_len, x_len = geom.ilines_len, geom.xlines_len
    scale_val = (geom.value_max - geom.value_min)

    background = np.zeros((i_len, x_len, window))
    depth_map = np.full((geom.ilines_len, geom.xlines_len), FILL_VALUE_A)

    @njit
    def _update(background, depth_map, slide, labels,
                xlines_len, il, ilines_offset, xlines_offset,
                low, high, labels_idx, offset):
        for xl in range(xlines_len):
            key = (il+ilines_offset, xl+xlines_offset)
            arr = labels.get(key)
            if arr is not None:
                h = arr[labels_idx]
                if h != FILL_VALUE:
                    h += int(np.rint(offset))
                    depth_map[il, xl] = h
                value = slide[xl, h-low:h+high]
                background[il, xl, :] = value
        return background, depth_map

    for il in range(i_len):
        slide = h5py_cube[il, :, :]

        if callable(scale):
            slide = scale(slide)
        elif scale is True:
            slide -= geom.value_min
            slide *= (1 / scale_val)
        # here we can insert even more transforms!
        background, depth_map = _update(background, depth_map, slide, labels,
                                        x_len, il, i_offset, x_offset,
                                        low, high, labels_idx, offset)
    background = np.squeeze(background)
    return background, depth_map



@njit
def compute_corrs(data):
    """ Compute average correlation between each column in data and nearest traces. """
    i_range, x_range = data.shape[:2]
    corrs = np.zeros((i_range, x_range))

    for i in range(i_range):
        for x in range(x_range):
            trace = data[i, x, :]
            if np.max(trace) == np.min(trace):
                continue

            s, c = 0.0, 0

            if i > 0:
                trace_1 = data[i-1, x, :]
                if not np.max(trace_1) == np.min(trace_1):
                    s += np.corrcoef(trace, trace_1)[0, 1]
                    c += 1
            if i < i_range-1:
                trace_2 = data[i+1, x, :]
                if not np.max(trace_2) == np.min(trace_2):
                    s += np.corrcoef(trace, trace_2)[0, 1]
                    c += 1
            if x > 0:
                trace_3 = data[i, x-1, :]
                if not np.max(trace_3) == np.min(trace_3):
                    s += np.corrcoef(trace, trace_3)[0, 1]
                    c += 1
            if x < x_range-1:
                trace_4 = data[i, x+1, :]
                if not np.max(trace_4) == np.min(trace_4):
                    s += np.corrcoef(trace, trace_4)[0, 1]
                    c += 1

            if c != 0:
                corrs[i, x] = s / c
    return corrs
=======
def convert_to_numba_dict(_labels):
    """ Convert a dict to Numba dict.

    Parameters
    ----------
    _labels : dict
        Designed for a dict with special format
        keys must be tuples of length 2 with int64 values;
        dict's values must be arrays.

    Returns
    -------
    A Numba dict.
    """
    key_type = types.Tuple((types.int64, types.int64))
    value_type = types.int64[:]
    _type_labels = Dict.empty(key_type, value_type)
    for key, value in _labels.items():
        _type_labels[key] = np.asarray(np.rint(value), dtype=np.int64)
    return _type_labels

def update_horizon_dict(first, second):
    """ Left merge two dicts. """
    for k, v in second.items():
        if not k in first:
            first.update({k: v})
    return first

def make_grid_info(grid_array, cube_name, crop_shape):
    """ Create grid info based on the grid array with lower left coordinates of the crops. """
    grid_array = np.array(grid_array)
    offsets = np.array([min(grid_array[:, 0]),
                        min(grid_array[:, 1]),
                        min(grid_array[:, 2])])
    grid_array = grid_array[:, :].astype(int) - offsets

    # this is not ilines/xlines coords
    ilines_range = [np.min(grid_array[:, 0]), np.max(grid_array[:, 0]) + 1]
    xlines_range = [np.min(grid_array[:, 1]), np.max(grid_array[:, 1]) + crop_shape[1]]
    h_range = [np.min(grid_array[:, 2]), np.max(grid_array[:, 2]) + crop_shape[2]]
    predict_shape = (ilines_range[1] - ilines_range[0],
                     xlines_range[1] - xlines_range[0],
                     h_range[1] - h_range[0])

    grid_info = {'grid_array': grid_array[:, :],
                 'predict_shape': predict_shape,
                 'crop_shape': crop_shape,
                 'cube_name': cube_name,
                 'range': [ilines_range, xlines_range, h_range],
                 'offsets': offsets}
    return grid_info

def compute_next_points(points, prediction, crop_shape, strides_candidates, width):
    """ Compute next point for extension procedure.
    """
    compared_slices_ = []
    compared_slices_.append(np.sum(prediction[:width, crop_shape[1] - width:]))
    compared_slices_.append(np.sum(prediction[crop_shape[2] - width:, crop_shape[1] - width:]))
    compared_slices_.append(np.sum(prediction[crop_shape[2] // 2 - width // 2:crop_shape[2] // 2 + width // 2,
                                              crop_shape[1] - width:]))
    compared_slices_.append(np.sum(prediction[:width ** 2 // crop_shape[1], :]))
    compared_slices_.append(np.sum(prediction[crop_shape[2] - width ** 2 // crop_shape[1]:, :]))
    stride = strides_candidates[np.argmax(np.array(compared_slices_))]
    points = [sum(x) for x in zip(points, stride)]
    return points, compared_slices_
>>>>>>> bb0f1a2d
<|MERGE_RESOLUTION|>--- conflicted
+++ resolved
@@ -535,8 +535,6 @@
 
     return val_min, val_max, matrix
 
-<<<<<<< HEAD
-
 
 def labels_to_depth_map(labels, geom, labels_idx=0, offset=0):
     """ Converts labels-dictionary to matrix of depths.
@@ -713,7 +711,8 @@
             if c != 0:
                 corrs[i, x] = s / c
     return corrs
-=======
+
+
 def convert_to_numba_dict(_labels):
     """ Convert a dict to Numba dict.
 
@@ -778,5 +777,4 @@
     compared_slices_.append(np.sum(prediction[crop_shape[2] - width ** 2 // crop_shape[1]:, :]))
     stride = strides_candidates[np.argmax(np.array(compared_slices_))]
     points = [sum(x) for x in zip(points, stride)]
-    return points, compared_slices_
->>>>>>> bb0f1a2d
+    return points, compared_slices_