""" Seismic Crop Batch."""
import string
import random
from copy import copy

import numpy as np
import segyio
import cv2
from scipy.signal import butter, lfilter, hilbert

from ..batchflow import FilesIndex, Batch, action, inbatch_parallel
from ..batchflow.batch_image import transform_actions # pylint: disable=no-name-in-module,import-error
from .utils import create_mask, aggregate, make_labels_dict, _get_horizons
from .plot_utils import plot_batch_components


AFFIX = '___'
SIZE_POSTFIX = 7
SIZE_SALT = len(AFFIX) + SIZE_POSTFIX


@transform_actions(prefix='_', suffix='_', wrapper='apply_transform')
class SeismicCropBatch(Batch):
    """ Batch with ability to generate 3d-crops of various shapes."""
    components = ('slices', 'geometries', 'labels')

    def _init_component(self, *args, **kwargs):
        """ Create and preallocate a new attribute with the name ``dst`` if it
        does not exist and return batch indices."""
        _ = args
        dst = kwargs.get("dst")
        if dst is None:
            raise KeyError("dst argument must be specified")
        if isinstance(dst, str):
            dst = (dst,)
        for comp in dst:
            if not hasattr(self, comp):
                setattr(self, comp, np.array([None] * len(self.index)))
        return self.indices


    @staticmethod
    def salt(path):
        """ Adds random postfix of predefined length to string.

        Parameters
        ----------
        path : str
            supplied string.

        Returns
        -------
        path : str
            supplied string with random postfix.
        Notes
        -----
        Action `crop` makes a new instance of SeismicCropBatch with
        different (enlarged) index. Items in that index should point to cube
        location to cut crops from. Since we can't store multiple copies of the same
        string in one index (due to internal usage of dictionary), we need to augment
        those strings with random postfix (which we can remove later).
        """
        chars = string.ascii_uppercase + string.digits
        return path + AFFIX + ''.join(random.choice(chars) for _ in range(SIZE_POSTFIX))


    @staticmethod
    def unsalt(path):
        """ Removes postfix that was made by `salt` method.

        Parameters
        ----------
        path : str
            supplied string.

        Returns
        -------
        str
            string without postfix.
        """
        if AFFIX in path:
            return path[:-SIZE_SALT]
        return path

    def _assemble_labels(self, all_clouds, *args, dst=None, **kwargs):
        """ Assemble labels-dict from different crops in batch.
        """
        _ = args
        labels = dict()
        labels_ = dict()

        # init labels-dict
        for ix in self.indices:
            labels_[self.unsalt(ix)] = set()

        for ix, cloud in zip(self.indices, all_clouds):
            labels_[self.unsalt(ix)] |= set(cloud.keys())

        for cube, ilines_xlines in labels_.items():
            labels[cube] = dict()
            for il_xl in ilines_xlines:
                labels[cube][il_xl] = set()

        # fill labels with sets of horizons
        for ix, cloud in zip(self.indices, all_clouds):
            for il_xl, heights in cloud.items():
                labels[self.unsalt(ix)][il_xl] |= set(heights)

        # transforms sets of horizons to labels
        for cube in labels:
            for il_xl in labels[cube]:
                labels[cube][il_xl] = np.sort(list(labels[cube][il_xl]))

        # convert labels to numba.Dict if needed
        if kwargs.get('to_numba'):
            for cube, cloud_dict in labels.items():
                cloud = []
                for il_xl, horizons in cloud_dict.items():
                    (il, xl) = il_xl
                    for h in horizons.reshape(-1):
                        cloud.append([il, xl, h])

                cloud = np.array(cloud)
                labels[cube] = make_labels_dict(cloud)

        setattr(self, dst, labels)
        return self

    def get_pos(self, data, component, index):
        """ Get correct slice/key of a component-item based on its type.
        """
        candidates = self.components + ('segyfiles', )
        if component in candidates and component != 'slices':
            return self.unsalt(index)
        return super().get_pos(data, component, index)

    def __setattr__(self, name, value):
        if self.components is not None:
            if name == "_data":
                super().__setattr__(name, value)
                if self._item_class is None:
                    self.make_item_class()
                self._data_named = self._item_class(data=self._data)   # pylint: disable=not-callable
                return
            if name in self.components:    # pylint: disable=unsupported-membership-test
                if self._data_named is None:
                    _ = self.data
                setattr(self._data_named, name, value)
                super().__setattr__('_data', self._data_named.data)
                return
        super().__setattr__(name, value)

    @action
    def load_component(self, src, dst):
        """ Store `src` data in `dst` component. """
        if isinstance(src, dict):
            src = [src]
        if isinstance(dst, str):
            dst = [dst]

        for data, name in zip(src, dst):
            setattr(self, name, data)
        return self


    @action
    def crop(self, points, shape, dilations=None, loc=(0, 0, 0), side_view=False, dst='slices', passdown=None):
        """ Generate positions of crops. Creates new instance of `SeismicCropBatch`
        with crop positions in one of the components (`slices` by default).

        Parameters
        ----------
        points : array-like
            Upper rightmost points for every crop and name of cube to
            cut it from. Order is: name, iline, xline, height. For example,
            ['Cube.sgy', 13, 500, 200] stands for crop has [13, 500, 200]
            as its upper rightmost point and must be cut from 'Cube.sgy' file.

        shape : sequence
            Desired shape of crops.

        dilations : sequence
            Intervals between successive slides along each dimension.

        loc : sequence
            Location of the point relative to the cut crop. Must be one of the unit-cube vertices.

        dst : str, optional
            Component of batch to put positions of crops in.

        passdown : str of list of str
            Components of batch to keep in the new one.

        Notes
        -----
        Based on the first column of `points`, new instance of SeismicCropBatch is created.
        In order to keep multiple references to the same .sgy cube, each index is augmented
        with prefix of fixed length (check `salt` method for details).

        Returns
        -------
        SeismicCropBatch
            Batch with positions of crops in specified component.
        """
#         print('hey')
        new_index = [self.salt(ix) for ix in points[:, 0]]
        new_dict = {ix: self.index.get_fullpath(self.unsalt(ix))
                    for ix in new_index}
        new_batch = type(self)(FilesIndex.from_index(index=new_index, paths=new_dict, dirs=False))

        passdown = passdown or []
        passdown = [passdown] if isinstance(passdown, str) else passdown
        passdown.extend(['geometries', 'labels'])

        for component in passdown:
            if hasattr(self, component):
                if not component in new_batch.components:
                    new_batch.add_components(component)
                setattr(new_batch, component, getattr(self, component))

        dilations = dilations or [1, 1, 1]

        if side_view:
            side_view = side_view if isinstance(side_view, float) else 0.5
        shape = np.asarray(shape)
        shapes = []
        for _ in points:
            if not side_view:
                shapes.append(shape)
            else:
                flag = np.random.random() > side_view
                if flag:
                    shapes.append(shape)
                else:
                    shapes.append(shape[[1, 0, 2]])
        shapes = np.array(shapes)

        slices = []
<<<<<<< HEAD
        for point, shape_ in zip(points, shapes):
            slice_ = self._make_slice(point, shape_, dilations, loc)
=======
        for point in points:
#             print('point ', points)
            slice_ = self._make_slice(point, shape, dilations)
>>>>>>> bb0f1a2d
            slices.append(slice_)
        setattr(new_batch, dst, slices)
        return new_batch

    def _make_slice(self, point, shape, dilations, loc=(0, 0, 0)):
        """ Creates list of `np.arange`'s for desired location. """
        if isinstance(point[1], float) or isinstance(point[2], float) or isinstance(point[3], float):
            ix = point[0]
            cube_shape = np.array(self.get(ix, 'geometries').cube_shape)
            slice_point = (point[1:] * (cube_shape - np.array(shape))).astype(int)
        else:
            slice_point = point[1:]

        slice_ = []
        for i in range(3):
            start_point = max(slice_point[i] - loc[i]*shape[i]*dilations[i], 0)
            end_point = start_point + shape[i]*dilations[i]
            slice_.append(np.arange(start_point, end_point, dilations[i]))
        return slice_

    @property
    def crop_shape(self):
        """ Shape of crops, made by action `crop`. """
        _, shapes_count = np.unique([image.shape for image in self.images], return_counts=True, axis=0)
        if len(shapes_count) == 1:
            return self.images[0].shape
        raise RuntimeError('Crops have different shapes')

    @property
    def crop_shape_dice(self):
        """ Extended crop shape. Useful for model with Dice-coefficient as loss-function. """
        return (*self.crop_shape, 1)


    @action
    def load_cubes(self, dst, fmt='h5py', src='slices', view=None):
        """ Load data from cube in given positions.

        Parameters
        ----------
        fmt : 'h5py' or 'sgy'
            Cube storing format.
        src : str
            Component of batch with positions of crops to load.
        dst : str
            Component of batch to put loaded crops in.

        Returns
        -------
        SeismicCropBatch
            Batch with loaded crops in desired component.
        """
        if fmt.lower() in ['sgy', 'segy']:
            _ = view
            return self._load_cubes_sgy(src=src, dst=dst)
        if fmt.lower() in ['h5py', 'h5']:
            return self._load_cubes_h5py(src=src, dst=dst, view=view)

        return self


    def _sgy_init(self, *args, **kwargs):
        """ Create `dst` component and preemptively open all the .sgy files.
        Should always be used in pair with `_sgy_post`!

        Note
        ----
        This init function is helpful for actions that work directly with .sgy
        files through `segyio` API: all the file handlers are created only once per batch,
        rather than once for every item in the batch.
        """
        _ = args
        dst = kwargs.get("dst")
        if dst is None:
            raise KeyError("dst argument must be specified")
        if isinstance(dst, str):
            dst = (dst,)
        for comp in dst:
            if not hasattr(self, comp):
                setattr(self, comp, np.array([None] * len(self.index)))

        segyfiles = {}
        for ix in self.indices:
            path_data = self.index.get_fullpath(ix)
            if segyfiles.get(self.unsalt(ix)) is None:
                segyfile = segyio.open(path_data, 'r', strict=False)
                segyfile.mmap()
                segyfiles[self.unsalt(ix)] = segyfile
        return [dict(ix=ix, segyfile=segyfiles[self.unsalt(ix)])
                for ix in self.indices]

    def _sgy_post(self, segyfiles, *args, **kwargs):
        """ Close opened .sgy files."""
        _, _ = args, kwargs
        for segyfile in segyfiles:
            segyfile.close()
        return self

    @inbatch_parallel(init='_sgy_init', post='_sgy_post', target='threads')
    def _load_cubes_sgy(self, ix, segyfile, dst, src='slices'):
        """ Load data from .sgy-cube in given positions. """
        geom = self.get(ix, 'geometries')
        slice_ = self.get(ix, src)
        ilines_, xlines_, hs_ = slice_[0], slice_[1], slice_[2]

        crop = np.zeros((len(ilines_), len(xlines_), len(hs_)))
        for i, iline_ in enumerate(ilines_):
            for j, xline_ in enumerate(xlines_):
                il_, xl_ = geom.ilines[iline_], geom.xlines[xline_]
                try:
                    tr_ = geom.il_xl_trace[(il_, xl_)]
                    crop[i, j, :] = segyfile.trace[tr_][hs_]
                except KeyError:
                    pass

        pos = self.get_pos(None, dst, ix)
        getattr(self, dst)[pos] = crop
        return segyfile


    @inbatch_parallel(init='_init_component', target='threads')
    def _load_cubes_h5py(self, ix, dst, src='slices', view=None):
        """ Load data from .hdf5-cube in given positions. """
        geom = self.get(ix, 'geometries')
        slice_ = self.get(ix, src)

        if view is None:
            slice_lens = np.array([len(item) for item in slice_])
            axis = np.argmin(slice_lens)
        else:
            mapping = {0: 0, 1: 1, 2: 2,
                       'i': 0, 'x': 1, 'h': 2,
                       'iline': 0, 'xline': 1, 'height': 2, 'depth': 2}
            axis = mapping[view]

        if axis == 0:
            crop = self.__load_h5py_i(geom, *slice_)
        elif axis == 1:
            crop = self.__load_h5py_x(geom, *slice_)
        else:
            crop = self.__load_h5py_h(geom, *slice_)

        pos = self.get_pos(None, dst, ix)
        getattr(self, dst)[pos] = crop
        return self

    def __load_h5py_i(self, geom, ilines, xlines, heights):
        h5py_cube = geom.h5py_file['cube']
        dtype = h5py_cube.dtype

        crop = np.zeros((len(ilines), len(xlines), len(heights)), dtype=dtype)
        for i, iline in enumerate(ilines):
            slide = h5py_cube[iline, :, :]
            crop[i, :, :] = slide[xlines, :][:, heights]
        return crop

    def __load_h5py_x(self, geom, ilines, xlines, heights):
        h5py_cube = geom.h5py_file['cube_x']
        dtype = h5py_cube.dtype

        crop = np.zeros((len(ilines), len(xlines), len(heights)), dtype=dtype)
        for i, xline in enumerate(xlines):
            slide = h5py_cube[xline, :, :]
            crop[:, i, :] = slide[heights, :][:, ilines].transpose([1, 0])
        return crop

    def __load_h5py_h(self, geom, ilines, xlines, heights):
        h5py_cube = geom.h5py_file['cube_h']
        dtype = h5py_cube.dtype

        crop = np.zeros((len(ilines), len(xlines), len(heights)), dtype=dtype)
        for i, height in enumerate(heights):
            slide = h5py_cube[height, :, :]
            crop[:, :, i] = slide[ilines, :][:, xlines]
        return crop


    @action
    @inbatch_parallel(init='_init_component', target='threads')
    def create_masks(self, ix, dst, src='slices', mode='horizon', width=3, src_labels='labels', n_horizons=-1):
        """ Create masks from labels-dictionary in given positions.

        Parameters
        ----------
        src : str
            Component of batch with positions of crops to load.
        dst : str
            Component of batch to put loaded masks in.
        mode : str
            Either `horizon` or `stratum`.
            Type of created mask. If `horizon` then only horizons, i.e. borders
            between geological strata will be loaded. In this case binary is created.
            If  `stratum` then every stratum between horizons in the point-cloud
            dictionary will be labeled with different class. Classes are in range from
            1 to number_of_horizons + 1.
        width : int
            Width of horizons in the `horizon` mode.
        src_labels : str
            Component of batch with labels dict.
        n_horizons : int
            Maximum number of horizons per crop.
            If -1, all possible horizons will be added.
        Returns
        -------
        SeismicCropBatch
            Batch with loaded masks in desired components.

        Notes
        -----
        Can be run only after labels-dict is loaded into labels-component.
        """
        geom = self.get(ix, 'geometries')
        il_xl_h = self.get(ix, src_labels)

        slice_ = self.get(ix, src)
        ilines_, xlines_, hs_ = slice_[0], slice_[1], slice_[2]
        mask = create_mask(ilines_, xlines_, hs_, il_xl_h,
                           geom.ilines_offset, geom.xlines_offset, geom.depth, mode, width, n_horizons)

        pos = self.get_pos(None, dst, ix)
        getattr(self, dst)[pos] = mask
        return self


    @action
    @inbatch_parallel(init='indices', post='_assemble_labels', target='threads')
    def get_point_cloud(self, ix, src_masks='masks', src_slices='slices', dst='predicted_labels',
                        threshold=0.5, averaging='mean', coordinates='cubic', to_numba=False):
        """ Convert labels from horizons-mask into point-cloud format.

        Parameters
        ----------
        src_masks : str
            component of batch that stores masks.
        src_slices : str
            component of batch that stores slices of crops.
        dst : str
            component of batch to store the resulting labels.
        threshold : float
            parameter of mask-thresholding.
        averaging : str
            method of pandas.groupby used for finding the center of a horizon.
        coordinates : str
            coordinates-mode to use for keys of point-cloud. Can be either 'cubic'
            or 'lines'. In case of `lines`-option, `geometries` must be loaded as
            a component of batch.
        to_numba : bool
            whether to convert the resulting point-cloud to numba-dict. The conversion
            takes additional time.

        Returns
        -------
        SeismicCropBatch
            batch with fetched labels.
        """
        _ = dst, to_numba

        # threshold the mask
        mask = getattr(self, src_masks)[self.get_pos(None, src_masks, ix)]

        # prepare args
        i_shift, x_shift, h_shift = [self.get(ix, src_slices)[k][0] for k in range(3)]
        geom = self.get(ix, 'geometries')
        if coordinates == 'lines':
            transforms = (lambda i_: geom.ilines[i_ + i_shift], lambda x_: geom.xlines[x_ + x_shift],
                          lambda h_: h_ + h_shift)
        else:
            transforms = (lambda i_: i_ + i_shift, lambda x_: x_ + x_shift,
                          lambda h_: h_ + h_shift)

        return _get_horizons(mask, threshold, averaging, transforms, separate=False)


    @action
    @inbatch_parallel(init='_init_component', target='threads')
    def filter_out(self, ix, src=None, dst=None, mode=None, expr=None, low=None, high=None, length=None):
        """ Cut mask for horizont extension task.

        Parameters
        ----------
        src : str
            Component of batch with mask
        dst : str
            Component of batch to put cut mask in.
        mode : str
            Either point, line, iline or xline.
            If point, then only only one point per horizon will be labeled.
            If iline or xline then single iline or xline with labeled.
            If line then randomly either single iline or xline will be
            labeled.
        expr : callable, optional.
            Some vectorized function. Accepts points in cube, returns either float.
            If not None, high or low should also be supplied.
        """
        if not (src and dst):
            raise ValueError('Src and dst must be provided')

        pos = self.get_pos(None, src, ix)
        mask = getattr(self, src)[pos]
        coords = np.where(mask > 0)
        if len(coords[0]) == 0:
            getattr(self, dst)[pos] = mask
            return self
        if mode is not None:
            new_mask = np.zeros_like(mask)
            point = np.random.randint(len(coords))
            if mode == 'point':
                new_mask[coords[0][point], coords[1][point], :] = mask[coords[0][point], coords[1][point], :]
            elif mode == 'iline' or (mode == 'line' and np.random.binomial(1, 0.5)) == 1:
                new_mask[coords[0][point], :, :] = mask[coords[0][point], :, :]
            elif mode in ['xline', 'line']:
                new_mask[:, coords[1][point], :] = mask[:, coords[1][point], :]
            else:
                raise ValueError('Mode should be either `point`, `iline`, `xline` or `line')
            mask = new_mask
        if expr is not None:
            coords = np.where(mask > 0)
            new_mask = np.zeros_like(mask)

            coords = np.array(coords).astype(np.float).T
            cond = np.ones(shape=coords.shape[0]).astype(bool)
            coords /= np.reshape(mask.shape, newshape=(1, 3))
            if low is not None:
                cond &= np.greater_equal(expr(coords), low)
            if high is not None:
                cond &= np.less_equal(expr(coords), high)
            if length is not None:
                cond &= np.less_equal(expr(coords), low + length)
            coords *= np.reshape(mask.shape, newshape=(1, 3))
            coords = np.round(coords).astype(np.int32)[cond]
            new_mask[coords[:, 0], coords[:, 1], coords[:, 2]] = mask[coords[:, 0], coords[:, 1], coords[:, 2]]
            mask = new_mask
        pos = self.get_pos(None, dst, ix)
        getattr(self, dst)[pos] = mask
        return self

    @action
    @inbatch_parallel(init='indices', target='threads')
    def scale(self, ix, mode, src=None, dst=None):
        """ Scale values in crop. """
        pos = self.get_pos(None, src, ix)
        comp_data = getattr(self, src)[pos]
        geom = self.get(ix, 'geometries')

        if mode == 'normalize':
            new_data = geom.scaler(comp_data)
        elif mode == 'denormalize':
            new_data = geom.descaler(comp_data)
        else:
            raise ValueError('Scaling mode is not recognized.')

        dst = dst or src
        if not hasattr(self, dst):
            setattr(self, dst, np.array([None] * len(self)))

        pos = self.get_pos(None, dst, ix)
        getattr(self, dst)[pos] = new_data
        return self


    @action
    @inbatch_parallel(init='_init_component', target='threads')
    def concatenate(self, ix, *srcs, dst=None, axis=-1):
        """ Concatenate batch components along specified axis.

        Parameters
        ----------
        srcs : sequence of str
            Components of batch to concatenate.

        dst : str
            Component of batch to put the resulting data in.

        axis : int
            Axis to concatenate along

        Returns
        -------
        SeismicCropBatch
            Batch with concatenated data in desired destination.
        """
        data = [getattr(self, src)[self.get_pos(None, src, ix)]
                for src in srcs]
        pos = self.get_pos(None, dst, ix)
        getattr(self, dst)[pos] = np.concatenate(data, axis=axis)
        return self


    @action
    @inbatch_parallel(init='_init_component', post='_assemble', target='threads')
    def concat_components(self, ix, src=None, dst=None, axis=-1):
        """ Concatenate a list of components and save results to `dst` component

        Parameters
        ----------
        src : array-like
            list of components to concatenate of length more than one
        dst : str
            Component of batch to put results in.
        axis : int
            The axis along which the arrays will be joined.
        """
        _ = dst
        if not isinstance(src, (list, tuple, np.ndarray)) or len(src) < 2:
            raise ValueError('Src must contain at least two components to concatenate')
        result = []
        for component in src:
            pos = self.get_pos(None, component, ix)
            result.append(getattr(self, component)[pos])
        return np.concatenate(result, axis=axis)


    @action
    @inbatch_parallel(init='run_once')
    def assemble_crops(self, src, dst, grid_info, order=None):
        """ Glue crops together in accordance to the grid.

        Note
        ----
        In order to use this action you must first call `make_grid` method of SeismicCubeset.

        Parameters
        ----------
        src : array-like
            Sequence of crops.
        dst : str
            Component of batch to put results in.
        grid_info : dict
            Dictionary with information about grid. Should be created by `make_grid` method.

        Returns
        -------
        SeismicCropBatch
            Batch with assembled subcube in desired component.
        """
        # Do nothing until there is a crop for every point
        if len(src) != len(grid_info['grid_array']):
            return self

        order = order or (2, 0, 1)
        # Since we know that cube is 3-d entity, we can get rid of
        # unneccessary dimensions
        src = np.array(src)
        src = src if len(src.shape) == 4 else np.squeeze(src, axis=-1)
        assembled = aggregate(src, grid_info['grid_array'], grid_info['crop_shape'],
                              grid_info['predict_shape'], order)
        setattr(self, dst, assembled)
        return self


    def _side_view_reshape_(self, crop, shape):
        """ Changes axis of view to match desired shape.
        Must be used in combination with `side_view` argument of `crop` action.

        Parameters
        ----------
        shape : sequence
            Desired shape of resulting crops.
        """
        if (np.array(crop.shape) != np.array(shape)).any():
            return crop.transpose([1, 0, 2])
        return crop


    def _rotate_axes_(self, crop):
        """ The last shall be first and the first last.

        Notes
        -----
        Actions `crop`, `load_cubes`, `create_mask` make data in [iline, xline, height]
        format. Since most of the models percieve ilines as channels, it might be convinient
        to change format to [xline, heigh, ilines] via this action.
        """
        crop_ = np.swapaxes(crop, 0, 1)
        crop_ = np.swapaxes(crop_, 1, 2)
        return crop_

    def _add_axis_(self, crop):
        """ Add new axis.

        Notes
        -----
        Used in combination with `dice` and `ce` losses to tell model that input is
        3D entity, but 2D convolutions are used.
        """
        return crop[..., np.newaxis]

    def _additive_noise_(self, crop, scale):
        """ Add random value to each entry of crop. Added values are centered at 0.

        Parameters
        ----------
        scale : float
            Standart deviation of normal distribution."""
        return crop + np.random.normal(loc=0, scale=scale, size=crop.shape)

    def _multiplicative_noise_(self, crop, scale):
        """ Multiply each entry of crop by random value, centered at 1.

        Parameters
        ----------
        scale : float
            Standart deviation of normal distribution."""
        return crop * np.random.normal(loc=1, scale=scale, size=crop.shape)

    def _cutout_2d_(self, crop, patch_shape, n):
        """ Change patches of data to zeros.

        Parameters
        ----------
        patch_shape : array-like
            Shape or patches along each axis.
        n : float
            Number of patches to cut.
        """
        rnd = np.random.RandomState(int(n*100)).uniform
        patch_shape = patch_shape.astype(int)

        copy_ = copy(crop)
        for _ in range(int(n)):
            x_ = int(rnd(max(crop.shape[0] - patch_shape[0], 1)))
            h_ = int(rnd(max(crop.shape[1] - patch_shape[1], 1)))
            copy_[x_:x_+patch_shape[0], h_:h_+patch_shape[1], :] = 0
        return copy_

    def _rotate_(self, crop, angle):
        """ Rotate crop along the first two axes.

        Parameters
        ----------
        angle : float
            Angle of rotation.
        """
        shape = crop.shape
        matrix = cv2.getRotationMatrix2D((shape[1]//2, shape[0]//2), angle, 1)
        return cv2.warpAffine(crop, matrix, (shape[1], shape[0]))

    def _flip_(self, crop, axis=0):
        """ Flip crop along the given axis.

        Parameters
        ----------
        axis : int
            Axis to flip along
        """
        return cv2.flip(crop, axis)

    def _scale_2d_(self, crop, scale):
        """ Zoom in or zoom out along the first two axes of crop.

        Parameters
        ----------
        scale : float
            Zooming factor.
        """
        shape = crop.shape
        matrix = cv2.getRotationMatrix2D((shape[1]//2, shape[0]//2), 0, scale)
        return cv2.warpAffine(crop, matrix, (shape[1], shape[0]))

    def _affine_transform_(self, crop, alpha_affine=10):
        """ Perspective transform. Moves three points to other locations.
        Guaranteed not to flip image or scale it more than 2 times.

        Parameters
        ----------
        alpha_affine : float
            Maximum distance along each axis between points before and after transform.
        """
        rnd = np.random.RandomState(int(alpha_affine*100)).uniform
        shape = np.array(crop.shape)[:2]
        if alpha_affine >= min(shape)//16:
            alpha_affine = min(shape)//16

        center_ = shape // 2
        square_size = min(shape) // 3

        pts1 = np.float32([center_ + square_size,
                           center_ - square_size,
                           [center_[0] + square_size, center_[1] - square_size]])

        pts2 = pts1 + rnd(-alpha_affine, alpha_affine, size=pts1.shape).astype(np.float32)


        matrix = cv2.getAffineTransform(pts1, pts2)
        return cv2.warpAffine(crop, matrix, (shape[1], shape[0]))

    def _perspective_transform_(self, crop, alpha_persp):
        """ Perspective transform. Moves four points to other four.
        Guaranteed not to flip image or scale it more than 2 times.

        Parameters
        ----------
        alpha_persp : float
            Maximum distance along each axis between points before and after transform.
        """
        rnd = np.random.RandomState(int(alpha_persp*100)).uniform
        shape = np.array(crop.shape)[:2]
        if alpha_persp >= min(shape) // 16:
            alpha_persp = min(shape) // 16

        center_ = shape // 2
        square_size = min(shape) // 3

        pts1 = np.float32([center_ + square_size,
                           center_ - square_size,
                           [center_[0] + square_size, center_[1] - square_size],
                           [center_[0] - square_size, center_[1] + square_size]])

        pts2 = pts1 + rnd(-alpha_persp, alpha_persp, size=pts1.shape).astype(np.float32)

        matrix = cv2.getPerspectiveTransform(pts1, pts2)
        return cv2.warpPerspective(crop, matrix, (shape[1], shape[0]))

    def _elastic_transform_(self, crop, alpha=40, sigma=4):
        """ Transform indexing grid of the first two axes.

        Parameters
        ----------
        alpha : float
            Maximum shift along each axis.
        sigma : float
            Smoothening factor.
        """
        state = np.random.RandomState(int(alpha*100))
        shape_size = crop.shape[:2]

        grid_scale = 4
        alpha //= grid_scale
        sigma //= grid_scale
        grid_shape = (shape_size[0]//grid_scale, shape_size[1]//grid_scale)

        blur_size = int(4 * sigma) | 1
        rand_x = cv2.GaussianBlur((state.rand(*grid_shape) * 2 - 1).astype(np.float32),
                                  ksize=(blur_size, blur_size), sigmaX=sigma) * alpha
        rand_y = cv2.GaussianBlur((state.rand(*grid_shape) * 2 - 1).astype(np.float32),
                                  ksize=(blur_size, blur_size), sigmaX=sigma) * alpha
        if grid_scale > 1:
            rand_x = cv2.resize(rand_x, shape_size[::-1])
            rand_y = cv2.resize(rand_y, shape_size[::-1])

        grid_x, grid_y = np.meshgrid(np.arange(shape_size[1]), np.arange(shape_size[0]))
        grid_x = (grid_x + rand_x).astype(np.float32)
        grid_y = (grid_y + rand_y).astype(np.float32)

        distorted_img = cv2.remap(crop, grid_x, grid_y,
                                  borderMode=cv2.BORDER_REFLECT_101,
                                  interpolation=cv2.INTER_LINEAR)
        return distorted_img

    def _bandwidth_filter_(self, crop, lowcut=None, highcut=None, fs=1, order=3):
        """ Keep only frequences between lowcut and highcut.

        Notes
        -----
        Use it before other augmentations, especially before ones that add lots of zeros.

        Parameters
        ----------
        lowcut : float
            Lower bound for frequences kept.
        highcut : float
            Upper bound for frequences kept.
        fs : float
            Sampling rate.
        order : int
            Filtering order.
        """
        nyq = 0.5 * fs
        if lowcut is None:
            b, a = butter(order, highcut / nyq, btype='high')
        elif highcut is None:
            b, a = butter(order, lowcut / nyq, btype='low')
        else:
            b, a = butter(order, [lowcut / nyq, highcut / nyq], btype='band')
        return lfilter(b, a, crop, axis=1)

    def _sign_(self, crop):
        """ Element-wise indication of the sign of a number. """
        return np.sign(crop)

    def _analytic_transform_(self, crop, axis=1, mode='phase'):
        """ Compute instantaneous phase or frequency via the Hilbert transform.

        Parameters
        ----------
        axis : int
            Axis of transformation. Intended to be used after `rotate_axes`, so default value
            is to make transform along depth dimension.
        mode : str
            If 'phase', compute instantaneous phase.
            If 'freq', compute instantaneous frequency.
        """
        print('hey 3')
        analytic = hilbert(crop, axis=axis)
        phase = np.unwrap(np.angle(analytic))

        if mode == 'phase':
            return phase
        if 'freq' in mode:
            return np.diff(phase, axis=axis, prepend=0) / (2*np.pi)
        raise ValueError('Unknown `mode` parameter.')


    def plot_components(self, *components, idx=0, overlap=True, order_axes=None, cmaps=None, alphas=None):
        """ Plot components of batch.

        Parameters
        ----------
        idx : int or None
            If int, then index of desired image in list.
            If None, then no indexing is applied.

        components : str or sequence of str
            Components to get from batch and draw.

        overlap : bool
            Whether to draw images one over the other or not.

        order_axes : sequence of int
            Determines desired order of the axis. The first two are plotted.

        cmaps : str or sequence of str
            Color maps for showing images.

        alphas : number or sequence of numbers
            Opacity for showing images.
        """
        plot_batch_components(self, *components, idx=idx, overlap=overlap,
<<<<<<< HEAD
                              order_axes=order_axes, cmaps=cmaps, alphas=alphas)
=======
                              order_axes=order_axes, cmaps=cmaps, alphas=alphas)

    @action
    @inbatch_parallel(init='_init_component', post='_assemble', target='threads')
    def concat_components(self, ix, src=None, dst=None, axis=-1):
        """ Concatenate a list of components and save results to `dst` component

        Parameters
        ----------
        src : array-like
            list of components to concatenate of length more than one
        dst : str
            Component of batch to put results in.
        axis : int
            The axis along which the arrays will be joined.
        """
        _ = dst
        if not isinstance(src, (list, tuple, np.ndarray)) or len(src) < 2:
            raise ValueError('Src must contain at least two components to concatenate')
        result = []
        for component in src:
            pos = self.get_pos(None, component, ix)
            result.append(getattr(self, component)[pos])
        return np.concatenate(result, axis=axis)
>>>>>>> bb0f1a2d
<|MERGE_RESOLUTION|>--- conflicted
+++ resolved
@@ -236,14 +236,8 @@
         shapes = np.array(shapes)
 
         slices = []
-<<<<<<< HEAD
         for point, shape_ in zip(points, shapes):
             slice_ = self._make_slice(point, shape_, dilations, loc)
-=======
-        for point in points:
-#             print('point ', points)
-            slice_ = self._make_slice(point, shape, dilations)
->>>>>>> bb0f1a2d
             slices.append(slice_)
         setattr(new_batch, dst, slices)
         return new_batch
@@ -972,31 +966,4 @@
             Opacity for showing images.
         """
         plot_batch_components(self, *components, idx=idx, overlap=overlap,
-<<<<<<< HEAD
-                              order_axes=order_axes, cmaps=cmaps, alphas=alphas)
-=======
-                              order_axes=order_axes, cmaps=cmaps, alphas=alphas)
-
-    @action
-    @inbatch_parallel(init='_init_component', post='_assemble', target='threads')
-    def concat_components(self, ix, src=None, dst=None, axis=-1):
-        """ Concatenate a list of components and save results to `dst` component
-
-        Parameters
-        ----------
-        src : array-like
-            list of components to concatenate of length more than one
-        dst : str
-            Component of batch to put results in.
-        axis : int
-            The axis along which the arrays will be joined.
-        """
-        _ = dst
-        if not isinstance(src, (list, tuple, np.ndarray)) or len(src) < 2:
-            raise ValueError('Src must contain at least two components to concatenate')
-        result = []
-        for component in src:
-            pos = self.get_pos(None, component, ix)
-            result.append(getattr(self, component)[pos])
-        return np.concatenate(result, axis=axis)
->>>>>>> bb0f1a2d
+                              order_axes=order_axes, cmaps=cmaps, alphas=alphas)