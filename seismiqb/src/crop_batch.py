--- conflicted
+++ resolved
@@ -148,11 +148,7 @@
 
 
     @action
-<<<<<<< HEAD
-    def crop(self, points, shape, dilations=None, dst='slices', passdown=None, side_view=False):
-=======
-    def crop(self, points, shape, dilations=None, loc=(0, 0, 0), dst='slices', passdown=None):
->>>>>>> 2b6f97a4
+    def crop(self, points, shape, dilations=None, loc=(0, 0, 0), side_view=False, dst='slices', passdown=None):
         """ Generate positions of crops. Creates new instance of `SeismicCropBatch`
         with crop positions in one of the components (`slices` by default).
 
@@ -212,13 +208,9 @@
         shapes = np.array(shapes)
 
         slices = []
-<<<<<<< HEAD
         for point, shape_ in zip(points, shapes):
-            slice_ = self._make_slice(point, shape_, dilations)
-=======
-        for point in points:
-            slice_ = self._make_slice(point, shape, dilations, loc)
->>>>>>> 2b6f97a4
+            slice_ = self._make_slice(point, shape_, dilations, loc)
+
             slices.append(slice_)
         setattr(new_batch, dst, slices)
         return new_batch
@@ -276,6 +268,7 @@
             return self._load_cubes_h5py(src=src, dst=dst, view=view)
 
         return self
+
 
     def _sgy_init(self, *args, **kwargs):
         """ Create `dst` component and preemptively open all the .sgy files.
@@ -335,6 +328,7 @@
         getattr(self, dst)[pos] = crop
         return segyfile
 
+
     @inbatch_parallel(init='_init_component', target='threads')
     def _load_cubes_h5py(self, ix, dst, src='slices', view=None):
         """ Load data from .hdf5-cube in given positions. """
@@ -361,7 +355,6 @@
         getattr(self, dst)[pos] = crop
         return self
 
-<<<<<<< HEAD
     def __load_h5py_i(self, geom, ilines, xlines, heights):
         h5py_cube = geom.h5py_file['cube']
         dtype = h5py_cube.dtype
@@ -391,8 +384,7 @@
             slide = h5py_cube[height, :, :]
             crop[:, :, i] = slide[ilines, :][:, xlines]
         return crop
-=======
->>>>>>> 2b6f97a4
+
 
     @action
     @inbatch_parallel(init='_init_component', target='threads')
