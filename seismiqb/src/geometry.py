""" SeismicGeometry-class containing geometrical info about seismic-cube."""
import os
import logging

import h5py
import numpy as np
import segyio
from tqdm import tqdm



class SeismicGeometry():
<<<<<<< HEAD
    """ Class to hold information about seismic cubes.
    There are two supported formats: `.sgy` and `.hdf5`.
    Method `make_h5py` converts from former to latter.

    For either supported format method `load` allows to gather following information:
        Time delay and sample rate of traces.
        Both spatial-wise and depth-wise lengths of cube.
        Sorted lists of ilines and xlines that present in the cube, their respective lengths and offsets.
        Sorted lists of global X and Y coordinates that present in the cube.
        Mapping from global coordinates to xlines/ilines.
        Mapping from cube values to [0, 1] and vice versa.

    If cube is in `.sgy` format, then `il_xl_trace` dictionary is inferred.
    If cube is in `.hdf5` format, then `h5py_file` contains file handler.
    """
    # pylint: disable=too-many-instance-attributes
=======
    """ Class to hold information about .sgy-file. """
>>>>>>> b756e9e7
    def __init__(self, path):
        self.path = path
        self.h5py_file = None

        self.il_xl_trace = {}
        self.delay, self.sample_rate = None, None
        self.depth = None
        self.cube_shape = None

        self.ilines, self.xlines = set(), set()
        self.ilines_offset, self.xlines_offset = None, None
        self.ilines_len, self.xlines_len = None, None

        self.cdp_x, self.cdp_y = set(), set()
        self.abs_to_lines = None

        self.value_min, self.value_max = np.inf, -np.inf
        self.scaler, self.descaler = None, None


    def load(self):
        """ Load a lot of information about the file. """
        if not isinstance(self.path, str):
            raise ValueError('Path to a cube should be supplied!')

        ext = os.path.splitext(self.path)[1][1:]
        if ext in ['sgy', 'segy']:
            self._load_sgy()
        elif ext in ['hdf5']:
            self._load_h5py()
        else:
            raise TypeError('Format should be `sgy` or `hdf5`')

        # More useful variables
        self.ilines_offset = min(self.ilines)
        self.xlines_offset = min(self.xlines)
        self.ilines_len = len(self.ilines)
        self.xlines_len = len(self.xlines)
        self.cube_shape = [self.ilines_len, self.xlines_len, self.depth]

        # Create transform from global coordinates to ilines/xlines/depth
        transform_y = self._get_linear(self.cdp_y, self.ilines)
        transform_x = self._get_linear(self.cdp_x, self.xlines)
        transform_h = lambda h: ((h - self.delay) / self.sample_rate).astype(np.int64)
        self.abs_to_lines = (lambda array: np.stack([transform_y(array[:, 0]),
                                                     transform_x(array[:, 1]),
                                                     transform_h(array[:, 2])],
                                                    axis=-1))

        # Callable to transform cube values to [0, 1] (and vice versa)
        if self.value_min is not None:
            scale = (self.value_max - self.value_min)
            self.scaler = lambda array: (array - self.value_min) / scale
            self.descaler = lambda array: array*scale + self.value_min


    def _load_sgy(self):
        """ Actual parsing of .sgy-file.
        Does one full path through the file for collecting all the
        necessary information.
        """
        with segyio.open(self.path, 'r', strict=False) as segyfile:
            segyfile.mmap() # makes operations faster

            self.depth = len(segyfile.trace[0])

            description = 'Working with {}'.format('/'.join(self.path.split('/')[-2:]))
            for i in tqdm(range(len(segyfile.header)), desc=description):
                header_ = segyfile.header[i]
                iline_ = header_.get(segyio.TraceField.INLINE_3D)
                xline_ = header_.get(segyio.TraceField.CROSSLINE_3D)
                cdp_x_ = header_.get(segyio.TraceField.CDP_X)
                cdp_y_ = header_.get(segyio.TraceField.CDP_Y)

                # Map:  (iline, xline) -> index of trace
                self.il_xl_trace[(iline_, xline_)] = i

                # Set: all possible values for ilines/xlines
                self.ilines.add(iline_)
                self.xlines.add(xline_)
                self.cdp_x.add(cdp_x_)
                self.cdp_y.add(cdp_y_)

        self.ilines = sorted(list(self.ilines))
        self.xlines = sorted(list(self.xlines))
        self.cdp_x = sorted(list(self.cdp_x))
        self.cdp_y = sorted(list(self.cdp_y))
        self.delay = header_.get(segyio.TraceField.DelayRecordingTime)
        self.sample_rate = header_.get(segyio.TraceField.TRACE_SAMPLE_INTERVAL) // 1000


    def _load_h5py(self):
        """ Put info from `.hdf5` groups to attributes.
        No passing through data whatsoever.
        """
        self.h5py_file = h5py.File(self.path, "r")

        self.depth = self.h5py_file['/info/depth'][()]
        self.delay = self.h5py_file['/info/delay'][()]
        self.sample_rate = self.h5py_file['/info/sample_rate'][()]

        self.value_min = self.h5py_file['/info/value_min'][()]
        self.value_max = self.h5py_file['/info/value_max'][()]

        self.ilines = self.h5py_file['/info/ilines'][:]
        self.xlines = self.h5py_file['/info/xlines'][:]
        self.cdp_x = self.h5py_file['/info/cdp_x'][:]
        self.cdp_y = self.h5py_file['/info/cdp_y'][:]


    def _get_linear(self, set_x, set_y):
        """ Get linear-transformation that maps range of set_x into range of set_y. """
        a = (max(set_y) - min(set_y)) / (max(set_x) - min(set_x))
        b = max(set_y) - a * max(set_x)
        return lambda x: a * x + b


    def make_scalers(self, mode):
        """ Get scaling constants. """
        count = len(self.il_xl_trace)
        if mode == 'full':
            traces = np.arange(count)
        if mode == 'random':
            traces = np.random.choice(count, count//10)

        with segyio.open(self.path, 'r', strict=False) as segyfile:
            segyfile.mmap()

            description = 'Making scalers for {}'.format('/'.join(self.path.split('/')[-2:]))
            for i in tqdm(traces, desc=description):
                trace_ = segyfile.trace[i]

                if np.min(trace_) < self.value_min:
                    self.value_min = np.min(trace_)
                if np.max(trace_) > self.value_max:
                    self.value_max = np.max(trace_)


    def make_h5py(self, path_h5py=None):
        """ Converts `.sgy` cube to `.hdf5` format.
        By default, new cube is stored right next to original.
        """
        if os.path.splitext(self.path)[1][1:] not in ['sgy', 'segy']:
            raise TypeError('Format should be `sgy`')
        path_h5py = path_h5py or (os.path.splitext(self.path)[0] + '.hdf5')

        # Recreate file. h5py can't do that
        if os.path.exists(path_h5py):
            os.remove(path_h5py)

        h5py_file = h5py.File(path_h5py, "a")
        cube_h5py = h5py_file.create_dataset('cube', self.cube_shape)

        # Copy traces from .sgy to .h5py
        with segyio.open(self.path, 'r') as segyfile:
            segyfile.mmap()

            description = 'Converting {} to h5py'.format('/'.join(self.path.split('/')[-2:]))
            for il_ in tqdm(range(self.ilines_len), desc=description):
                slide = np.zeros((1, self.xlines_len, self.depth))

                for xl_ in range(self.xlines_len):
                    iline = self.ilines[il_]
                    xline = self.xlines[xl_]
                    tr_ = self.il_xl_trace[(iline, xline)]
                    slide[0, xl_, :] = segyfile.trace[tr_]
                cube_h5py[il_, :, :] = slide

        # Move all the necessary attributes to the `info` group
        h5py_file['/info/depth'] = self.depth
        h5py_file['/info/delay'] = self.delay
        h5py_file['/info/sample_rate'] = self.sample_rate

        h5py_file['/info/value_min'] = self.value_min
        h5py_file['/info/value_max'] = self.value_max

        h5py_file['/info/ilines'] = self.ilines
        h5py_file['/info/xlines'] = self.xlines
        h5py_file['/info/cdp_x'] = self.cdp_x
        h5py_file['/info/cdp_y'] = self.cdp_y

        self.h5py_file = h5py.File(path_h5py, "r")



    def log(self, path_log=None):
        """ Log some info. """
        path_log = path_log or ('/'.join(self.path.split('/')[:-1]) + '/CUBE_INFO.log')
        handler = logging.FileHandler(path_log, mode='w')
        handler.setFormatter(logging.Formatter('%(message)s'))

        logger = logging.getLogger('geometry_logger')
        logger.setLevel(logging.INFO)
        logger.addHandler(handler)

        logger.info('Info for cube: {}'.format(self.path))

        logger.info('Depth of one trace is: {}'.format(self.depth))
        logger.info('Time delay: {}'.format(self.delay))
        logger.info('Sample rate: {}'.format(self.sample_rate))

        logger.info('Number of ILINES: {}'.format(self.ilines_len))
        logger.info('Number of XLINES: {}'.format(self.xlines_len))

        logger.info('ILINES range from {} to {}'.format(min(self.ilines), max(self.ilines)))
        logger.info('ILINES range from {} to {}'.format(min(self.xlines), max(self.xlines)))

        logger.info('CDP_X range from {} to {}'.format(min(self.cdp_x),
                                                       max(self.cdp_x)))
        logger.info('CDP_X range from {} to {}'.format(min(self.cdp_y),
                                                       max(self.cdp_y)))<|MERGE_RESOLUTION|>--- conflicted
+++ resolved
@@ -10,7 +10,6 @@
 
 
 class SeismicGeometry():
-<<<<<<< HEAD
     """ Class to hold information about seismic cubes.
     There are two supported formats: `.sgy` and `.hdf5`.
     Method `make_h5py` converts from former to latter.
@@ -26,10 +25,6 @@
     If cube is in `.sgy` format, then `il_xl_trace` dictionary is inferred.
     If cube is in `.hdf5` format, then `h5py_file` contains file handler.
     """
-    # pylint: disable=too-many-instance-attributes
-=======
-    """ Class to hold information about .sgy-file. """
->>>>>>> b756e9e7
     def __init__(self, path):
         self.path = path
         self.h5py_file = None
